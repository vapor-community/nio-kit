--- conflicted
+++ resolved
@@ -1,11 +1,7 @@
 import XCTest
 import NIOKit
 
-<<<<<<< HEAD
-public final class NIOKitTests: XCTestCase {
-=======
 final class NIOKitTests: NIOKitTestCase {
->>>>>>> 18ca7d6d
     func testUniverseSanity() {
         print(self.eventLoop)
         XCTAssert(true)
