--- conflicted
+++ resolved
@@ -2,19 +2,7 @@
 
 import NIOKitTests
 
-<<<<<<< HEAD
-var tests = [
-    testCase(NIOKitTests.allTests),
-    testCase(FlattenTests.allTests),
-    testCase(TransformTests.allTests),
-    testCase(FutureOperatorTests.allTests),
-    testCase(ConnectionPoolTests.allTests),
-    testCase(FutureCollectionTests.allTests)
-    testCase(FutureExtensionsTests.allTests)
-]
-=======
 var tests = [XCTestCaseEntry]()
 tests += NIOKitTests.__allTests()
 
->>>>>>> b575c854
 XCTMain(tests)