import XCTest

@testable import NIOKitTests

var tests = [
    testCase(NIOKitTests.allTests),
    testCase(FutureOperatorTests.allTests),
<<<<<<< HEAD
    testCase(TransformTests.allTests)
=======
    testCase(ConnectionPoolTests.allTests)
>>>>>>> 18ca7d6d
]
XCTMain(tests)<|MERGE_RESOLUTION|>--- conflicted
+++ resolved
@@ -4,11 +4,8 @@
 
 var tests = [
     testCase(NIOKitTests.allTests),
+    testCase(TransformTests.allTests),
     testCase(FutureOperatorTests.allTests),
-<<<<<<< HEAD
-    testCase(TransformTests.allTests)
-=======
     testCase(ConnectionPoolTests.allTests)
->>>>>>> 18ca7d6d
 ]
 XCTMain(tests)