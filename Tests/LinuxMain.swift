import XCTest

import NIOKitTests

var tests = [
    testCase(NIOKitTests.allTests),
<<<<<<< HEAD
    testCase(FlattenTests.allTests),
=======
    testCase(TransformTests.allTests),
>>>>>>> 250667a3
    testCase(FutureOperatorTests.allTests),
    testCase(ConnectionPoolTests.allTests),
    testCase(FutureExtensionsTests.allTests)
]
XCTMain(tests)<|MERGE_RESOLUTION|>--- conflicted
+++ resolved
@@ -4,11 +4,8 @@
 
 var tests = [
     testCase(NIOKitTests.allTests),
-<<<<<<< HEAD
     testCase(FlattenTests.allTests),
-=======
     testCase(TransformTests.allTests),
->>>>>>> 250667a3
     testCase(FutureOperatorTests.allTests),
     testCase(ConnectionPoolTests.allTests),
     testCase(FutureExtensionsTests.allTests)
